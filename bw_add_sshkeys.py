--- conflicted
+++ resolved
@@ -131,15 +131,8 @@
 
 def manage_ssh_keys(
     session: str,
-<<<<<<< HEAD
-    items: List[Dict[str, Any]],
-    keyname: str,
-    flag_pw_sshkey: bool,
-    pwkeyname: str,
-=======
     args: argparse.Namespace,
     items: List[Dict[str, Any]]
->>>>>>> 411221f3
 ) -> None:
     """
     Function to attempt to get keys from a vault item
@@ -160,34 +153,20 @@
         logging.debug('Private key file declared')
 
         private_key_pw = None
-<<<<<<< HEAD
-        if not flag_pw_sshkey:
+        if not args.password_as_key_pass:
             try:
                 private_key_pw = [
-                    k['value'] for k in item['fields'] if k['name'] == pwkeyname
+                    k['value'] for k in item['fields'] if k['name'] == args.passphrasefield
                 ][0]
                 logging.debug('Passphrase declared')
             except IndexError:
-                logging.warning('No "%s" field found for item %s', pwkeyname, item['name'])
+                logging.warning('No "%s" field found for item %s', args.passphrasefield, item['name'])
             except KeyError as error:
                 logging.debug(
                     'No key "%s" found in item %s - skipping', error.args[0], item['name']
                 )
         else:
             private_key_pw = item['login']['password']
-=======
-        try:
-            private_key_pw = [
-                k['value'] for k in item['fields'] if k['name'] == args.passphrasefield
-            ][0]
-            logging.debug('Passphrase declared')
-        except IndexError:
-            logging.warning('No "%s" field found for item %s', args.passphrasefield, item['name'])
-        except KeyError as error:
-            logging.debug(
-                'No key "%s" found in item %s - skipping', error.args[0], item['name']
-            )
->>>>>>> 411221f3
 
         try:
             private_key_id = [
@@ -420,12 +399,7 @@
 
             items = folder_items(session, folder_id)
             logging.info('Attempting to add keys to ssh-agent')
-<<<<<<< HEAD
-            add_ssh_keys(session, items, args.customfield, args.password_as_key_pass, args.passphrasefield)
-=======
-
-            manage_ssh_keys(session, args, items)
->>>>>>> 411221f3
+            manage_ssh_keys(session, items, args)
         except subprocess.CalledProcessError as error:
             if error.stderr:
                 logging.error('"%s" error: %s', error.cmd[0], error.stderr)
