--- conflicted
+++ resolved
@@ -152,11 +152,7 @@
             logging.warning("Could not add key to the SSH agent")
 
 
-<<<<<<< HEAD
-def ssh_add(session: str, item_id: str, key_id: str, lifetime: str, key_pw: Optional[str]) -> None:
-=======
-def ssh_add(session: str, item_id: str, key_id: str, key_pw: str = "") -> None:
->>>>>>> 6237a360
+def ssh_add(session: str, item_id: str, key_id: str, lifetime: str, key_pw: str = "") -> None:
     """
     Function to get the key contents from the Bitwarden vault
     """
@@ -193,13 +189,9 @@
     logging.debug("Running ssh-add")
     # CAVEAT: `ssh-add` provides no useful output, even with maximum verbosity
     subprocess.run(
-<<<<<<< HEAD
         ["ssh-add", "-t", lifetime, "-"],
-        input=ssh_key,
-=======
-        ["ssh-add", "-"],
         input=ssh_key.encode("utf-8"),
->>>>>>> 6237a360
+
         # Works even if ssh-askpass is not installed
         env=envdict,
         universal_newlines=False,
