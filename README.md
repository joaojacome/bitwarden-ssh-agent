--- conflicted
+++ resolved
@@ -32,14 +32,11 @@
 * `--customfield`/`-c` - Custom field name where private key filename is stored _(default: private)_
 * `--passphrasefield`/`-p` - Custom field name where passphrase for the key is stored _(default: passphrase)_
 * `--session`/`-s` - session key of bitwarden
-<<<<<<< HEAD
 * `--lifetime`/`-t` - Maximum sshd lifetime (e.g. 60s, 30m, 2h30m) of keys; defaults to 4h
-=======
 
 ## Setting up the Bitwarden CLI tool
 Download the [Bitwarden CLI](https://bitwarden.com/help/cli/), extract the binary from the zip file, make it executable and add it to your path so that it can be found on the command line.
 
 On linux you will likely want to move the executable to `~/.local/bin` and make it executable `chmod +x ~/.local/bin/bw`. `~/.local/bin` is likely already set as a path. You can confirm that by running `which bw`, which should return the path to the executable. You can use the same approach to turn `bw_add_sshkeys.py` into an executable.
 
-If you want to build the Bitwarden CLI by yourself, see [these instructions on the bitwarden github page](https://contributing.bitwarden.com/getting-started/clients/cli).
->>>>>>> 6237a360
+If you want to build the Bitwarden CLI by yourself, see [these instructions on the bitwarden github page](https://contributing.bitwarden.com/getting-started/clients/cli).